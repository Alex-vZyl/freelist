#![allow(dead_code)]

use std::mem::{size_of, transmute};
use std::vec::Vec;

mod block;
use block::Block;

/// The maximum size (in bytes) of the freelist.
const MAX_SIZE_BYTES: i32 = 2147483647;

/// A cache coherent, heap allocated collection.
/// This data structure uses i32 instead of usize due to the constrasints placed on `Block`.
/// It will never require 64 bit indexing.  What about smaller architectures?
pub struct Freelist<T>
{
    /// Pointer to the data located on the heap.
    heap_data: Vec<T>,
    /// Index to the first free block in the list.
    first_free_block: Option<i32>,
    /// The amount of elements the freelist can hold.
<<<<<<< HEAD
    capacity: i32
=======
    capacity: usize,
>>>>>>> ff352508
}

// Freelist implementations.
impl<T> Freelist<T>
{
    /// Create a new, empty freelist.
    pub fn new() -> Self
    {
        // Need to assert the size of the type to ensure `Block` can fit.
        // This is currently done at runtime, can't it be done at compile time?
        assert!(size_of::<T>() >= size_of::<Block>());
        Freelist {
            heap_data: Vec::with_capacity(0),
            first_free_block: None,
            capacity: 0,
        }
    }

    /// Get the size of the type in bytes (includes alignment).
    // This *can* be evauluated at compile-time, but is it always?
    pub const fn type_size_bytes(&self) -> i32
    {
        size_of::<T>() as i32
    }

    /// Check if the freelist has an empty (free) block.
    pub fn has_free_block(&self) -> bool
    {
        self.first_free_block != None
    }

    /// Allocate enough memory for the amount of elements requested.
    /// This is regarded as a low-level function and does not do any required
    /// checks.
    ///
    /// # Safety
    ///
    /// This is unsafe.
    ///
    /// * The vector can be truncated without `T` being dropped.
    /// * When extending the vector the memory is uninitialized (which is
    ///   actually better for performance in this case).
    fn allocate(&mut self, element_count: i32)
    {
        unsafe { self.heap_data.set_len(element_count as usize); }
    }

    /// Get a mutable ref the block at the given index.
    ///
    /// # Safety
    ///
    /// This is highly unsafe.  
    ///
    /// * Performs a non-primitive cast.
    fn get_block_mut(&mut self, index: i32) -> &mut Block
    {
        unsafe { transmute(&mut self.heap_data[index as usize]) }
    }

    /// Get a const ref the block at the given index.
    ///
    /// # Safety
    ///
    /// This is unsafe.
    ///
    /// * Performs a non-primitive cast.
    fn get_block(&self, index: i32) -> &Block
    {
        unsafe { transmute(&self.heap_data[index as usize]) }
    }

    /// Checks if the blocks are adjacent.
    fn blocks_are_adjacent(&self, index_1: i32, index_2: i32) -> bool
    {
        index_1 + self.get_block(index_1).count == index_2
    }

    /// Shrink the freelist to the smallest it can be.
    pub fn shrink_to_fit() {}

    /// Traverse the list to find the last free block.
    /// Returns -1 if none is found.
    fn find_last_free_block(&self) -> i32
    {
<<<<<<< HEAD
        // No blocks to search.
        if !self.has_free_block() { return -1; };
        // Search blocks.
        loop 
        {
            let current_block_index = self.first_free_block.unwrap();
            let current_block = self.get_block(current_block_index);
            if !current_block.has_next_block() { return current_block_index; }
=======
        if !self.has_free_block() {
            return -1;
        };
        loop {
            let current_block_index = self.first_free_block.unwrap() as usize;
            let current_block = self.get_block(current_block_index);
            if !current_block.has_next_block() {
                return current_block_index as i32;
            }
>>>>>>> ff352508
        }
    }

    /// Find the first free block that fits the size requirement.
    /// Returns the index to the block.
<<<<<<< HEAD
    fn find_first_free_block(&self, element_count: i32) -> i32
    {
        // No blocks to search.
        if !self.has_free_block() { return -1; };
        // Search blocks.
        loop 
        {
            let current_block_index = self.first_free_block.unwrap();
            let current_block = self.get_block(current_block_index);
            // Found large enough block.
            if current_block.count >= element_count { return current_block_index }
            // Could not find a block.
            if !current_block.has_next_block() { return -1; };
        }
    }
    
    /// Get the capacity of the freelist.
    pub fn capacity(&self) -> i32
=======
    // fn find_first_free_block() -> usize
    // {
    // }

    /// Return the capacity of the freelist.
    pub fn capacity(&self) -> usize
>>>>>>> ff352508
    {
        self.capacity
    } 

    /// Get the capacity of the freelist in bytes.
    pub fn capacity_bytes(&self) -> i32
    {
        self.capacity() * self.type_size_bytes()
    }
}<|MERGE_RESOLUTION|>--- conflicted
+++ resolved
@@ -19,11 +19,7 @@
     /// Index to the first free block in the list.
     first_free_block: Option<i32>,
     /// The amount of elements the freelist can hold.
-<<<<<<< HEAD
     capacity: i32
-=======
-    capacity: usize,
->>>>>>> ff352508
 }
 
 // Freelist implementations.
@@ -108,7 +104,6 @@
     /// Returns -1 if none is found.
     fn find_last_free_block(&self) -> i32
     {
-<<<<<<< HEAD
         // No blocks to search.
         if !self.has_free_block() { return -1; };
         // Search blocks.
@@ -117,23 +112,11 @@
             let current_block_index = self.first_free_block.unwrap();
             let current_block = self.get_block(current_block_index);
             if !current_block.has_next_block() { return current_block_index; }
-=======
-        if !self.has_free_block() {
-            return -1;
-        };
-        loop {
-            let current_block_index = self.first_free_block.unwrap() as usize;
-            let current_block = self.get_block(current_block_index);
-            if !current_block.has_next_block() {
-                return current_block_index as i32;
-            }
->>>>>>> ff352508
         }
     }
 
     /// Find the first free block that fits the size requirement.
     /// Returns the index to the block.
-<<<<<<< HEAD
     fn find_first_free_block(&self, element_count: i32) -> i32
     {
         // No blocks to search.
@@ -152,14 +135,6 @@
     
     /// Get the capacity of the freelist.
     pub fn capacity(&self) -> i32
-=======
-    // fn find_first_free_block() -> usize
-    // {
-    // }
-
-    /// Return the capacity of the freelist.
-    pub fn capacity(&self) -> usize
->>>>>>> ff352508
     {
         self.capacity
     } 
