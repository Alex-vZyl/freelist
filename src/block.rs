/// Used to describe an open block in freelist::Freelist<T>.
/// A block can consist of many blocks, if they are contiguous.
/// This struct does not use `usize` since I want to force it to
/// be 8 bytes (64 bits).
pub struct Block
{
    /// How many of `T` can be fit into the current block.
    /// (A block can consist of many contiguous blocks)
    pub count: i32,
    /// Index to the next free block in the freelist.
<<<<<<< HEAD
    // I want to use `Option` here, but it uses 8 bytes insread of 4.
    pub next_block_index: i32
=======
    // I want to use `Option` here, but it uses too much memory. :(
    pub next_block_index: i32,
>>>>>>> ff352508
}

// Block implementations.
impl Block
{
    /// Checks if the block has a block that sits after it.
    pub fn has_next_block(&self) -> bool
    {
        self.next_block_index != -1
    }
}<|MERGE_RESOLUTION|>--- conflicted
+++ resolved
@@ -8,13 +8,8 @@
     /// (A block can consist of many contiguous blocks)
     pub count: i32,
     /// Index to the next free block in the freelist.
-<<<<<<< HEAD
     // I want to use `Option` here, but it uses 8 bytes insread of 4.
     pub next_block_index: i32
-=======
-    // I want to use `Option` here, but it uses too much memory. :(
-    pub next_block_index: i32,
->>>>>>> ff352508
 }
 
 // Block implementations.
